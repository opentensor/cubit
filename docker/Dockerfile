--- conflicted
+++ resolved
@@ -1,14 +1,10 @@
-# syntax=docker/dockerfile:1
-<<<<<<< HEAD
-FROM opentensorfdn/bittensor:3.6.3
-=======
-FROM opentensorfdn/bittensor:3.6.2
->>>>>>> 7ed1b294
-
-# Install cubit
-COPY . /cubit/
-RUN cd /cubit && \
-    python3 -m pip install -r requirements.dev.txt && \
-    python3 setup.py build_ext --inplace
-
-ENV PYTHONPATH "${PYTHONPATH}:/cubit"
+# syntax=docker/dockerfile:1
+FROM opentensorfdn/bittensor:3.6.3
+
+# Install cubit
+COPY . /cubit/
+RUN cd /cubit && \
+    python3 -m pip install -r requirements.dev.txt && \
+    python3 setup.py build_ext --inplace
+
+ENV PYTHONPATH "${PYTHONPATH}:/cubit"